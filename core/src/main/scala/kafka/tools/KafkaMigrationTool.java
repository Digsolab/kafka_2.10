/**
 * Licensed to the Apache Software Foundation (ASF) under one or more
 * contributor license agreements.  See the NOTICE file distributed with
 * this work for additional information regarding copyright ownership.
 * The ASF licenses this file to You under the Apache License, Version 2.0
 * (the "License"); you may not use this file except in compliance with
 * the License.  You may obtain a copy of the License at
 *
 *    http://www.apache.org/licenses/LICENSE-2.0
 *
 * Unless required by applicable law or agreed to in writing, software
 * distributed under the License is distributed on an "AS IS" BASIS,
 * WITHOUT WARRANTIES OR CONDITIONS OF ANY KIND, either express or implied.
 * See the License for the specific language governing permissions and
 * limitations under the License.
 */

package kafka.tools;

import joptsimple.*;
import kafka.javaapi.producer.Producer;
import kafka.producer.KeyedMessage;
import kafka.producer.ProducerConfig;
import kafka.utils.Utils;

import java.io.File;
import java.io.FileInputStream;
import java.io.IOException;
import java.lang.reflect.Constructor;
import java.lang.reflect.InvocationTargetException;
import java.lang.reflect.Method;
import java.net.URL;
import java.net.URLClassLoader;
import java.nio.ByteBuffer;
import java.util.ArrayList;
import java.util.List;
import java.util.Properties;
import java.util.concurrent.ArrayBlockingQueue;
import java.util.concurrent.BlockingQueue;
import java.util.concurrent.CountDownLatch;
import java.util.concurrent.atomic.AtomicBoolean;


/**
 * This is a  kafka 0.7 to 0.8 online migration tool used for migrating data from 0.7 to 0.8 cluster. Internally,
 * it's composed of a kafka 0.7 consumer and kafka 0.8 producer. The kafka 0.7 consumer consumes data from the
 * 0.7 cluster, and the kafka 0.8 producer produces data to the 0.8 cluster.
 *
 * The 0.7 consumer is loaded from kafka 0.7 jar using a "parent last, child first" java class loader.
 * Ordinary class loader is "parent first, child last", and kafka 0.8 and 0.7 both have classes for a lot of
 * class names like "kafka.consumer.Consumer", etc., so ordinary java URLClassLoader with kafka 0.7 jar will
 * will still load the 0.8 version class.
 *
 * As kafka 0.7 and kafka 0.8 used different version of zkClient, the zkClient jar used by kafka 0.7 should
 * also be used by the class loader.
 *
 * The user need to provide the configuration file for 0.7 consumer and 0.8 producer. For 0.8 producer,
 * the "serializer.class" config is set to "kafka.serializer.DefaultEncoder" by the code.
 */
@SuppressWarnings({"unchecked", "rawtypes"})
public class KafkaMigrationTool
{
  private static final org.apache.log4j.Logger logger = org.apache.log4j.Logger.getLogger(KafkaMigrationTool.class.getName());
  private static final String KAFKA_07_STATIC_CONSUMER_CLASS_NAME = "kafka.consumer.Consumer";
  private static final String KAFKA_07_CONSUMER_CONFIG_CLASS_NAME = "kafka.consumer.ConsumerConfig";
  private static final String KAFKA_07_CONSUMER_STREAM_CLASS_NAME = "kafka.consumer.KafkaStream";
  private static final String KAFKA_07_CONSUMER_ITERATOR_CLASS_NAME = "kafka.consumer.ConsumerIterator";
  private static final String KAFKA_07_CONSUMER_CONNECTOR_CLASS_NAME = "kafka.javaapi.consumer.ConsumerConnector";
  private static final String KAFKA_07_MESSAGE_AND_METADATA_CLASS_NAME = "kafka.message.MessageAndMetadata";
  private static final String KAFKA_07_MESSAGE_CLASS_NAME = "kafka.message.Message";
  private static final String KAFKA_07_WHITE_LIST_CLASS_NAME = "kafka.consumer.Whitelist";
  private static final String KAFKA_07_TOPIC_FILTER_CLASS_NAME = "kafka.consumer.TopicFilter";
  private static final String KAFKA_07_BLACK_LIST_CLASS_NAME = "kafka.consumer.Blacklist";

  private static Class<?> KafkaStaticConsumer_07 = null;
  private static Class<?> ConsumerConfig_07 = null;
  private static Class<?> ConsumerConnector_07 = null;
  private static Class<?> KafkaStream_07 = null;
  private static Class<?> TopicFilter_07 = null;
  private static Class<?> WhiteList_07 = null;
  private static Class<?> BlackList_07 = null;
  private static Class<?> KafkaConsumerIteratorClass_07 = null;
  private static Class<?> KafkaMessageAndMetatDataClass_07 = null;
  private static Class<?> KafkaMessageClass_07 = null;

  public static void main(String[] args) throws InterruptedException, IOException {
    OptionParser parser = new OptionParser();
    ArgumentAcceptingOptionSpec<String> consumerConfigOpt
      = parser.accepts("consumer.config", "Kafka 0.7 consumer config to consume from the source 0.7 cluster. " + "You man specify multiple of these.")
      .withRequiredArg()
      .describedAs("config file")
      .ofType(String.class);

    ArgumentAcceptingOptionSpec<String> producerConfigOpt
      =  parser.accepts("producer.config", "Producer config.")
      .withRequiredArg()
      .describedAs("config file")
      .ofType(String.class);

    ArgumentAcceptingOptionSpec<Integer> numProducersOpt
      =  parser.accepts("num.producers", "Number of producer instances")
      .withRequiredArg()
      .describedAs("Number of producers")
      .ofType(Integer.class)
      .defaultsTo(1);

    ArgumentAcceptingOptionSpec<String> zkClient01JarOpt
      = parser.accepts("zkclient.01.jar", "zkClient 0.1 jar file")
      .withRequiredArg()
      .describedAs("zkClient 0.1 jar file required by Kafka 0.7")
      .ofType(String.class);

    ArgumentAcceptingOptionSpec<String> kafka07JarOpt
      = parser.accepts("kafka.07.jar", "Kafka 0.7 jar file")
      .withRequiredArg()
      .describedAs("kafka 0.7 jar")
      .ofType(String.class);

    ArgumentAcceptingOptionSpec<Integer> numStreamsOpt
      = parser.accepts("num.streams", "Number of consumer streams")
      .withRequiredArg()
      .describedAs("Number of consumer threads")
      .ofType(Integer.class)
      .defaultsTo(1);

    ArgumentAcceptingOptionSpec<String> whitelistOpt
      = parser.accepts("whitelist", "Whitelist of topics to migrate from the 0.7 cluster")
      .withRequiredArg()
      .describedAs("Java regex (String)")
      .ofType(String.class);

    ArgumentAcceptingOptionSpec<String> blacklistOpt
      = parser.accepts("blacklist", "Blacklist of topics to migrate from the 0.7 cluster")
      .withRequiredArg()
      .describedAs("Java regex (String)")
      .ofType(String.class);

    ArgumentAcceptingOptionSpec<Integer> queueSizeOpt
      =  parser.accepts("queue.size", "Number of messages that are buffered between the 0.7 consumer and 0.8 producer")
      .withRequiredArg()
      .describedAs("Queue size in terms of number of messages")
      .ofType(Integer.class)
      .defaultsTo(10000);

    OptionSpecBuilder helpOpt
      = parser.accepts("help", "Print this message.");

    OptionSet options = parser.parse(args);

    if (options.has(helpOpt)) {
      parser.printHelpOn(System.out);
      System.exit(0);
    }

    checkRequiredArgs(parser, options, new OptionSpec[]{consumerConfigOpt, producerConfigOpt, zkClient01JarOpt, kafka07JarOpt});
    int whiteListCount = options.has(whitelistOpt) ? 1 : 0;
    int blackListCount = options.has(blacklistOpt) ? 1 : 0;
    if(whiteListCount + blackListCount != 1) {
      System.err.println("Exactly one of whitelist or blacklist is required.");
      System.exit(1);
    }

    String kafkaJarFile_07 = options.valueOf(kafka07JarOpt);
    String zkClientJarFile = options.valueOf(zkClient01JarOpt);
    String consumerConfigFile_07 = options.valueOf(consumerConfigOpt);
    int numConsumers = options.valueOf(numStreamsOpt);
    String producerConfigFile_08 = options.valueOf(producerConfigOpt);
    int numProducers = options.valueOf(numProducersOpt);
    final List<MigrationThread> migrationThreads = new ArrayList<MigrationThread>(numConsumers);
    final List<ProducerThread> producerThreads = new ArrayList<ProducerThread>(numProducers);

    try {
      File kafkaJar_07 = new File(kafkaJarFile_07);
      File zkClientJar = new File(zkClientJarFile);
      ParentLastURLClassLoader c1 = new ParentLastURLClassLoader(new URL[] {
        kafkaJar_07.toURI().toURL(),
        zkClientJar.toURI().toURL()
      });

      /** Construct the 07 consumer config **/
      ConsumerConfig_07 = c1.loadClass(KAFKA_07_CONSUMER_CONFIG_CLASS_NAME);
      KafkaStaticConsumer_07 = c1.loadClass(KAFKA_07_STATIC_CONSUMER_CLASS_NAME);
      ConsumerConnector_07 = c1.loadClass(KAFKA_07_CONSUMER_CONNECTOR_CLASS_NAME);
      KafkaStream_07 = c1.loadClass(KAFKA_07_CONSUMER_STREAM_CLASS_NAME);
      TopicFilter_07 = c1.loadClass(KAFKA_07_TOPIC_FILTER_CLASS_NAME);
      WhiteList_07 = c1.loadClass(KAFKA_07_WHITE_LIST_CLASS_NAME);
      BlackList_07 = c1.loadClass(KAFKA_07_BLACK_LIST_CLASS_NAME);
      KafkaMessageClass_07 = c1.loadClass(KAFKA_07_MESSAGE_CLASS_NAME);
      KafkaConsumerIteratorClass_07 = c1.loadClass(KAFKA_07_CONSUMER_ITERATOR_CLASS_NAME);
      KafkaMessageAndMetatDataClass_07 = c1.loadClass(KAFKA_07_MESSAGE_AND_METADATA_CLASS_NAME);

      Constructor ConsumerConfigConstructor_07 = ConsumerConfig_07.getConstructor(Properties.class);
      Properties kafkaConsumerProperties_07 = new Properties();
      kafkaConsumerProperties_07.load(new FileInputStream(consumerConfigFile_07));
      /** Disable shallow iteration because the message format is different between 07 and 08, we have to get each individual message **/
      if(kafkaConsumerProperties_07.getProperty("shallow.iterator.enable", "").equals("true")) {
        logger.warn("Shallow iterator should not be used in the migration tool");
        kafkaConsumerProperties_07.setProperty("shallow.iterator.enable", "false");
      }
      Object consumerConfig_07 = ConsumerConfigConstructor_07.newInstance(kafkaConsumerProperties_07);

      /** Construct the 07 consumer connector **/
      Method ConsumerConnectorCreationMethod_07 = KafkaStaticConsumer_07.getMethod("createJavaConsumerConnector", ConsumerConfig_07);
      final Object consumerConnector_07 = ConsumerConnectorCreationMethod_07.invoke(null, consumerConfig_07);
      Method ConsumerConnectorCreateMessageStreamsMethod_07 = ConsumerConnector_07.getMethod(
        "createMessageStreamsByFilter",
        TopicFilter_07, int.class);
      final Method ConsumerConnectorShutdownMethod_07 = ConsumerConnector_07.getMethod("shutdown");
      Constructor WhiteListConstructor_07 = WhiteList_07.getConstructor(String.class);
      Constructor BlackListConstructor_07 = BlackList_07.getConstructor(String.class);
      Object filterSpec = null;
      if(options.has(whitelistOpt))
        filterSpec = WhiteListConstructor_07.newInstance(options.valueOf(whitelistOpt));
      else
        filterSpec = BlackListConstructor_07.newInstance(options.valueOf(blacklistOpt));

      Object retKafkaStreams = ConsumerConnectorCreateMessageStreamsMethod_07.invoke(consumerConnector_07, filterSpec, numConsumers);

      Properties kafkaProducerProperties_08 = new Properties();
      kafkaProducerProperties_08.load(new FileInputStream(producerConfigFile_08));
      kafkaProducerProperties_08.setProperty("serializer.class", "kafka.serializer.DefaultEncoder");
      // create a producer channel instead
      int queueSize = options.valueOf(queueSizeOpt);
      ProducerDataChannel<KeyedMessage<String, byte[]>> producerDataChannel = new ProducerDataChannel<KeyedMessage<String, byte[]>>(queueSize);
      int threadId = 0;

      Runtime.getRuntime().addShutdownHook(new Thread() {
        @Override
        public void run() {
          try {
            ConsumerConnectorShutdownMethod_07.invoke(consumerConnector_07);
          } catch(Exception e) {
            logger.error("Error while shutting down Kafka consumer", e);
          }
          for(MigrationThread migrationThread : migrationThreads) {
            migrationThread.shutdown();
          }
          for(ProducerThread producerThread : producerThreads) {
            producerThread.shutdown();
          }
          for(ProducerThread producerThread : producerThreads) {
            producerThread.awaitShutdown();
          }
          logger.info("Kafka migration tool shutdown successfully");
        }
      });

      // start consumer threads
      for(Object stream: (List)retKafkaStreams) {
        MigrationThread thread = new MigrationThread(stream, producerDataChannel, threadId);
        threadId ++;
        thread.start();
        migrationThreads.add(thread);
      }

      String clientId = kafkaProducerProperties_08.getProperty("client.id");
      // start producer threads
      for (int i = 0; i < numProducers; i++) {
        kafkaProducerProperties_08.put("client.id", clientId + "-" + i);
        ProducerConfig producerConfig_08 = new ProducerConfig(kafkaProducerProperties_08);
        Producer producer = new Producer(producerConfig_08);
        ProducerThread producerThread = new ProducerThread(producerDataChannel, producer, i);
        producerThread.start();
        producerThreads.add(producerThread);
      }
    }
    catch (Throwable e){
      System.out.println("Kafka migration tool failed due to: " + Utils.stackTrace(e));
      logger.error("Kafka migration tool failed: ", e);
    }
  }

  private static void checkRequiredArgs(OptionParser parser, OptionSet options, OptionSpec[] required) throws IOException {
    for(OptionSpec arg : required) {
      if(!options.has(arg)) {
        System.err.println("Missing required argument \"" + arg + "\"");
        parser.printHelpOn(System.err);
        System.exit(1);
      }
    }
  }


  private static class ProducerDataChannel<T> {
    private final int producerQueueSize;
    private final BlockingQueue<T> producerRequestQueue;

    public ProducerDataChannel(int queueSize) {
      producerQueueSize = queueSize;
      producerRequestQueue = new ArrayBlockingQueue<T>(producerQueueSize);
    }

    public void sendRequest(T data) throws InterruptedException {
      producerRequestQueue.put(data);
    }

    public T receiveRequest() throws InterruptedException {
      return producerRequestQueue.take();
    }
  }

  private static class MigrationThread extends Thread {
    private final Object stream;
    private final ProducerDataChannel<KeyedMessage<String, byte[]>> producerDataChannel;
    private final int threadId;
    private final String threadName;
    private final org.apache.log4j.Logger logger;
    private CountDownLatch shutdownComplete = new CountDownLatch(1);
    private final AtomicBoolean isRunning = new AtomicBoolean(true);

    MigrationThread(Object _stream, ProducerDataChannel<KeyedMessage<String, byte[]>> _producerDataChannel, int _threadId) {
      stream = _stream;
      producerDataChannel = _producerDataChannel;
      threadId = _threadId;
      threadName = "MigrationThread-" + threadId;
      logger = org.apache.log4j.Logger.getLogger(MigrationThread.class.getName());
      this.setName(threadName);
    }

    public void run() {
      try {
        Method MessageGetPayloadMethod_07 = KafkaMessageClass_07.getMethod("payload");
        Method KafkaGetMessageMethod_07 = KafkaMessageAndMetatDataClass_07.getMethod("message");
        Method KafkaGetTopicMethod_07 = KafkaMessageAndMetatDataClass_07.getMethod("topic");
        Method ConsumerIteratorMethod = KafkaStream_07.getMethod("iterator");
        Method KafkaStreamHasNextMethod_07 = KafkaConsumerIteratorClass_07.getMethod("hasNext");
        Method KafkaStreamNextMethod_07 = KafkaConsumerIteratorClass_07.getMethod("next");
        Object iterator = ConsumerIteratorMethod.invoke(stream);

<<<<<<< HEAD
        Iterator<Producer> producerCircularIterator = Utils.circularIterator(JavaConversions.asScalaBuffer(producers));

        while (((Boolean) KafkaStreamHasNextMethod_07.invoke(iterator)).booleanValue()){
=======
        while (((Boolean) KafkaStreamHasNextMethod_07.invoke(iterator)).booleanValue()) {
>>>>>>> 3b470f56
          Object messageAndMetaData_07 = KafkaStreamNextMethod_07.invoke(iterator);
          Object message_07 = KafkaGetMessageMethod_07.invoke(messageAndMetaData_07);
          Object topic = KafkaGetTopicMethod_07.invoke(messageAndMetaData_07);
          Object payload_07 = MessageGetPayloadMethod_07.invoke(message_07);
          int size = ((ByteBuffer)payload_07).remaining();
          byte[] bytes = new byte[size];
          ((ByteBuffer)payload_07).get(bytes);
          if(logger.isDebugEnabled())
            logger.debug("Migration thread " + threadId + " sending message of size " + bytes.length + " to topic "+ topic);
          KeyedMessage<String, byte[]> producerData = new KeyedMessage((String)topic, null, bytes);
          producerDataChannel.sendRequest(producerData);
        }
        logger.info("Migration thread " + threadName + " finished running");
      } catch (InvocationTargetException t){
        logger.fatal("Migration thread failure due to root cause ", t.getCause());
      } catch (Throwable t){
        logger.fatal("Migration thread failure due to ", t);
      } finally {
        shutdownComplete.countDown();
      }
    }

    public void shutdown() {
      logger.info("Migration thread " + threadName + " shutting down");
      isRunning.set(false);
      interrupt();
      try {
        shutdownComplete.await();
      } catch(InterruptedException ie) {
        logger.warn("Interrupt during shutdown of MigrationThread", ie);
      }
      logger.info("Migration thread " + threadName + " shutdown complete");
    }
  }

  private static class ProducerThread extends Thread {
    private final ProducerDataChannel<KeyedMessage<String, byte[]>> producerDataChannel;
    private final Producer<String, byte[]> producer;
    private final int threadId;
    private String threadName;
    private org.apache.log4j.Logger logger;
    private CountDownLatch shutdownComplete = new CountDownLatch(1);
    private KeyedMessage<String, byte[]> shutdownMessage = new KeyedMessage("shutdown", null, null);

    public ProducerThread(ProducerDataChannel<KeyedMessage<String, byte[]>> _producerDataChannel,
                          Producer<String, byte[]> _producer,
                          int _threadId) {
      producerDataChannel = _producerDataChannel;
      producer = _producer;
      threadId = _threadId;
      threadName = "ProducerThread-" + threadId;
      logger = org.apache.log4j.Logger.getLogger(ProducerThread.class.getName());
      this.setName(threadName);
    }

    public void run() {
      try{
        while(true) {
          KeyedMessage<String, byte[]> data = producerDataChannel.receiveRequest();
          if(!data.equals(shutdownMessage))
            producer.send(data);
          else
            break;
        }
        logger.info("Producer thread " + threadName + " finished running");
      } catch (Throwable t){
        logger.fatal("Producer thread failure due to ", t);
      } finally {
        shutdownComplete.countDown();
      }
    }

    public void shutdown() {
      try {
        logger.info("Producer thread " + threadName + " shutting down");
        producerDataChannel.sendRequest(shutdownMessage);
      } catch(InterruptedException ie) {
        logger.warn("Interrupt during shutdown of ProducerThread", ie);
      }
    }

    public void awaitShutdown() {
      try {
        shutdownComplete.await();
        logger.info("Producer thread " + threadName + " shutdown complete");
      } catch(InterruptedException ie) {
        logger.warn("Interrupt during shutdown of ProducerThread", ie);
      }
    }
  }

  /**
   * A parent-last class loader that will try the child class loader first and then the parent.
   * This takes a fair bit of doing because java really prefers parent-first.
   */
  private static class ParentLastURLClassLoader extends ClassLoader {
    private ChildURLClassLoader childClassLoader;

    /**
     * This class allows me to call findClass on a class loader
     */
    private static class FindClassClassLoader extends ClassLoader {
      public FindClassClassLoader(ClassLoader parent) {
        super(parent);
      }
      @Override
      public Class<?> findClass(String name) throws ClassNotFoundException {
        return super.findClass(name);
      }
    }

    /**
     * This class delegates (child then parent) for the findClass method for a URLClassLoader.
     * We need this because findClass is protected in URLClassLoader
     */
    private static class ChildURLClassLoader extends URLClassLoader {
      private FindClassClassLoader realParent;
      public ChildURLClassLoader( URL[] urls, FindClassClassLoader realParent) {
        super(urls, null);
        this.realParent = realParent;
      }

      @Override
      public Class<?> findClass(String name) throws ClassNotFoundException {
        try{
          // first try to use the URLClassLoader findClass
          return super.findClass(name);
        }
        catch( ClassNotFoundException e ) {
          // if that fails, we ask our real parent class loader to load the class (we give up)
          return realParent.loadClass(name);
        }
      }
    }

    public ParentLastURLClassLoader(URL[] urls) {
      super(Thread.currentThread().getContextClassLoader());
      childClassLoader = new ChildURLClassLoader(urls, new FindClassClassLoader(this.getParent()));
    }

    @Override
    protected synchronized Class<?> loadClass(String name, boolean resolve) throws ClassNotFoundException {
      try {
        // first we try to find a class inside the child class loader
        return childClassLoader.findClass(name);
      }
      catch( ClassNotFoundException e ) {
        // didn't find it, try the parent
        return super.loadClass(name, resolve);
      }
    }
  }
}
<|MERGE_RESOLUTION|>--- conflicted
+++ resolved
@@ -327,13 +327,7 @@
         Method KafkaStreamNextMethod_07 = KafkaConsumerIteratorClass_07.getMethod("next");
         Object iterator = ConsumerIteratorMethod.invoke(stream);
 
-<<<<<<< HEAD
-        Iterator<Producer> producerCircularIterator = Utils.circularIterator(JavaConversions.asScalaBuffer(producers));
-
-        while (((Boolean) KafkaStreamHasNextMethod_07.invoke(iterator)).booleanValue()){
-=======
         while (((Boolean) KafkaStreamHasNextMethod_07.invoke(iterator)).booleanValue()) {
->>>>>>> 3b470f56
           Object messageAndMetaData_07 = KafkaStreamNextMethod_07.invoke(iterator);
           Object message_07 = KafkaGetMessageMethod_07.invoke(messageAndMetaData_07);
           Object topic = KafkaGetTopicMethod_07.invoke(messageAndMetaData_07);
